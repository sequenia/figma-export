import Foundation
import ArgumentParser
import FigmaAPI
import XcodeExport
import FigmaExportCore
import AndroidExport
import Logging

extension FigmaExportCommand {
    
    struct ExportIcons: ParsableCommand {
        
        static let configuration = CommandConfiguration(
            commandName: "icons",
            abstract: "Exports icons from Figma",
            discussion: "Exports icons from Figma to Xcode / Android Studio project")
        
        @Option(name: .shortAndLong,
                help: "An input YAML file with figma and platform properties.")
        var input: String
        
        @Argument(help: """
        [Optional] Name of the icons to export. For example \"ic/24/edit\" \
        to export single icon, \"ic/24/edit, ic/16/notification\" to export several icons and \
        \"ic/16/*\" to export all icons of size 16 pt
        """)
        var filter: String?
        
        func run() throws {
            let logger = Logger(label: "com.redmadrobot.figma-export")

            let reader = ParamsReader(inputPath: input.isEmpty ? "figma-export.yaml" : input)
            let params = try reader.read()

            guard let accessToken = ProcessInfo.processInfo.environment["FIGMA_PERSONAL_TOKEN"] else {
                throw FigmaExportError.accessTokenNotFound
            }
            
            let client = FigmaClient(accessToken: accessToken)
            
            if params.ios != nil {
                logger.info("Using FigmaExport to export icons to Xcode project.")
                try exportiOSIcons(client: client, params: params, logger: logger)
            }
            
            if params.android != nil {
                logger.info("Using FigmaExport to export icons to Android Studio project.")
                try exportAndroidIcons(client: client, params: params, logger: logger)
            }
        }
        
        private func exportiOSIcons(client: FigmaClient, params: Params, logger: Logger) throws {
            guard let ios = params.ios else {
                logger.info("Nothing to do. You haven’t specified ios parameter in the config file.")
                return
            }

            logger.info("Fetching icons info from Figma. Please wait...")
            let loader = ImagesLoader(figmaClient: client, params: params, platform: .ios)
            let images = try loader.loadIcons(filter: filter)

            logger.info("Processing icons...")
            let processor = ImagesProcessor(
                platform: .ios,
                nameValidateRegexp: params.common?.icons?.nameValidateRegexp,
                nameReplaceRegexp: params.common?.icons?.nameReplaceRegexp,
                nameStyle: params.ios?.icons.nameStyle
            )
            let icons = try processor.process(light: images.light, dark: images.dark).get()

            let assetsURL = ios.xcassetsPathImages.appendingPathComponent(ios.icons.assetsFolder)
            let output = XcodeImagesOutput(
                assetsFolderURL: assetsURL,
                assetsInMainBundle: ios.xcassetsInMainBundle,
                preservesVectorRepresentation: ios.icons.preservesVectorRepresentation,
                preservesVectorRepresentationIcons: ios.icons.preservesVectorRepresentationIcons,
                renderIntent: ios.icons.renderIntent,
                renderAsOriginalIcons: ios.icons.renderAsOriginalIcons,
                renderAsTemplateIcons: ios.icons.renderAsTemplateIcons,
                uiKitImageExtensionURL: ios.icons.imageSwift,
                swiftUIImageExtensionURL: ios.icons.swiftUIImageSwift)
            
            let exporter = XcodeIconsExporter(output: output)
            let localAndRemoteFiles = try exporter.export(assets: icons, append: filter != nil)
            if filter == nil {
                try? FileManager.default.removeItem(atPath: assetsURL.path)
            }

            logger.info("Downloading remote files...")
            let localFiles = try fileDownloader.fetch(files: localAndRemoteFiles)

            logger.info("Writting files to Xcode project...")
            try fileWritter.write(files: localFiles)

            do {
                let xcodeProject = try XcodeProjectWritter(
                    xcodeProjPath: ios.xcodeprojPath,
<<<<<<< HEAD
=======
                    xcodeprojMainGroupName: ios.xcodeprojMainGroupName,
>>>>>>> 1052c661
                    target: ios.target
                )
                try localFiles.forEach { file in
                    if file.destination.file.pathExtension == "swift" {
                        try xcodeProject.addFileReferenceToXcodeProj(file.destination.url)
                    }
                }
                try xcodeProject.save()
            } catch {
                logger.error("Unable to add some file references to Xcode project")
            }
            
            logger.info("Done!")
        }
        
        private func exportAndroidIcons(client: FigmaClient, params: Params, logger: Logger) throws {
            guard let android = params.android, let androidIcons = android.icons else {
                logger.info("Nothing to do. You haven’t specified android.icons parameter in the config file.")
                return
            }
            
            // 1. Get Icons info
            logger.info("Fetching icons info from Figma. Please wait...")
            let loader = ImagesLoader(figmaClient: client, params: params, platform: .android)
            let images = try loader.loadIcons(filter: filter)

            // 2. Proccess images
            logger.info("Processing icons...")
            let processor = ImagesProcessor(
                platform: .android,
                nameValidateRegexp: params.common?.icons?.nameValidateRegexp,
                nameReplaceRegexp: params.common?.icons?.nameReplaceRegexp,
                nameStyle: .snakeCase
            )
            let icons = try processor.process(light: images.light, dark: images.dark).get()
            
            // Create empty temp directory
            let tempDirectoryURL = FileManager.default.temporaryDirectory.appendingPathComponent(UUID().uuidString)
        
            // 3. Download SVG files to user's temp directory
            logger.info("Downloading remote files...")
            let remoteFiles = icons.map { asset -> FileContents in
                let image = asset.light
                let fileURL = URL(string: "\(image.name).svg")!
                let dest = Destination(directory: tempDirectoryURL, file: fileURL)
                return FileContents(destination: dest, sourceURL: image.single.url)
            }
            var localFiles = try fileDownloader.fetch(files: remoteFiles)
            
            // 4. Move downloaded SVG files to new empty temp directory
            try fileWritter.write(files: localFiles)
            
            // 5. Convert all SVG to XML files
            logger.info("Converting SVGs to XMLs...")
            try svgFileConverter.convert(inputDirectoryPath: tempDirectoryURL.path)
            
            // Create output directory main/res/custom-directory/drawable/
            let outputDirectory = URL(fileURLWithPath: android.mainRes
                                        .appendingPathComponent(androidIcons.output)
                                        .appendingPathComponent("drawable", isDirectory: true).path)
            
            if filter == nil {
                // Clear output directory
                try? FileManager.default.removeItem(atPath: outputDirectory.path)
            }
            
            // 6. Move XML files to main/res/drawable/
            localFiles = localFiles.map { fileContents -> FileContents in
                
                let source = fileContents.destination.url
                    .deletingPathExtension()
                    .appendingPathExtension("xml")
                
                let fileURL = fileContents.destination.file
                    .deletingPathExtension()
                    .appendingPathExtension("xml")
                
                return FileContents(
                    destination: Destination(directory: outputDirectory, file: fileURL),
                    dataFile: source
                )
            }

            logger.info("Writting files to Android Studio project...")
            try fileWritter.write(files: localFiles)

            logger.info("Done!")
        }
    }
}<|MERGE_RESOLUTION|>--- conflicted
+++ resolved
@@ -95,10 +95,7 @@
             do {
                 let xcodeProject = try XcodeProjectWritter(
                     xcodeProjPath: ios.xcodeprojPath,
-<<<<<<< HEAD
-=======
                     xcodeprojMainGroupName: ios.xcodeprojMainGroupName,
->>>>>>> 1052c661
                     target: ios.target
                 )
                 try localFiles.forEach { file in
