import Foundation
import FigmaExportCore
import Stencil

final public class XcodeTypographyExporter {

    public init() {}
    
    public func exportStyles(_ textStyles: [TextStyle], folderURL: URL) throws -> [FileContents] {
        return [
            try self.createSQStyle(folderURL: folderURL),
            try self.createSQStyleLabel(textStyles: textStyles, folderURL: folderURL),
            try self.createSQStyleButton(textStyles: textStyles, folderURL: folderURL),
            try self.createSQStyleTextInput(textStyles: textStyles, folderURL: folderURL),
            try self.createSQStyleAttributedString(textStyles: textStyles, folderURL: folderURL)
        ]
    }

    public func exportComponents(textStyles: [TextStyle], componentsDirectory: URL) throws -> [FileContents] {
        let _ = textStyles.map { style -> [String: Any] in
            let type: String = style.name
            return [
                "className": style.name.first!.uppercased() + style.name.dropFirst(),
                "varName": style.name,
                "size": style.fontSize,
                "supportsDynamicType": true,
                "type": type,
                "tracking": style.letterSpacing,
                "lineHeight": style.lineHeight ?? 0
            ]
        }
        
        return [
            try self.createSQLabel(folderURL: componentsDirectory),
            try self.createSQButton(folderURL: componentsDirectory),
            try self.createSQTextField(folderURL: componentsDirectory),
            try self.createSQTextView(folderURL: componentsDirectory)
        ]
    }

    public func exportFonts(textStyles: [TextStyle], swiftUIFontExtensionURL: URL) throws -> [FileContents] {
        let strings: [String] = textStyles.map {
            return """
                static func \($0.name)() -> Font {
                    Font.custom("\($0.fontName)", size: \($0.fontSize))
                }
            """
        }

        let contents = """
        \(header)

        import SwiftUI

        public extension Font {

        \(strings.joined(separator: "\n"))
        }
        """

        let data = contents.data(using: .utf8)!

        let fileURL = URL(string: swiftUIFontExtensionURL.lastPathComponent)!
        let directoryURL = swiftUIFontExtensionURL.deletingLastPathComponent()

        let destination = Destination(directory: directoryURL, file: fileURL)
        return [FileContents(destination: destination, data: data)]
    }

    internal func convertStyle(fromTextStyle textStyle: TextStyle, type: String) -> String {
        var params: [String] = [
            "self.font = self.customFont(\"\(textStyle.fontName)\", size: \(textStyle.fontSize))",
            "        self.letterSpacing = \(textStyle.letterSpacing)"
        ]
        if let lineHeight = textStyle.lineHeight {
<<<<<<< HEAD
            params.append("self.lineHeight = \(lineHeight)")
=======
            params.append("        self.lineHeight = \(lineHeight)")
>>>>>>> 1052c661
        }
        return """
        @objc lazy var \(textStyle.name): \(type) = {
                \(params.joined(separator: "\n        "))
                return self
            }()
        """
    }
    
    internal func makeFileContents(data: String, directoryURL: URL, fileName: String) throws -> FileContents {
        let data = data.data(using: .utf8)!
        let fileURL = URL(string: fileName)!
        let destination = Destination(directory: directoryURL, file: fileURL)
        return FileContents(destination: destination, data: data)
    }
}<|MERGE_RESOLUTION|>--- conflicted
+++ resolved
@@ -70,17 +70,13 @@
     internal func convertStyle(fromTextStyle textStyle: TextStyle, type: String) -> String {
         var params: [String] = [
             "self.font = self.customFont(\"\(textStyle.fontName)\", size: \(textStyle.fontSize))",
-            "        self.letterSpacing = \(textStyle.letterSpacing)"
+            "self.letterSpacing = \(textStyle.letterSpacing)"
         ]
         if let lineHeight = textStyle.lineHeight {
-<<<<<<< HEAD
             params.append("self.lineHeight = \(lineHeight)")
-=======
-            params.append("        self.lineHeight = \(lineHeight)")
->>>>>>> 1052c661
         }
         return """
-        @objc lazy var \(textStyle.name): \(type) = {
+            @objc lazy var \(textStyle.name): \(type) = {
                 \(params.joined(separator: "\n        "))
                 return self
             }()
