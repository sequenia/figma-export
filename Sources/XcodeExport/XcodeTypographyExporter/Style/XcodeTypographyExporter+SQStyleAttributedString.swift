//
//  File.swift
//  
//
//  Created by Semen Kologrivov on 19.01.2022.
//

import Foundation
import FigmaExportCore
import Stencil

extension XcodeTypographyExporter {

    func createSQStyleAttributedString(textStyles: [TextStyle], folderURL: URL) throws -> FileContents {
        let stringsLabel: [String] = textStyles.map {
            self.convertStyle(fromTextStyle: $0, type: .attributedStringStyleName)
        }

        let content = """
        \(header)

        import UIKit

        class \(String.attributedStringStyleName): SQStyle {

<<<<<<< HEAD
            \(stringsLabel.joined(separator: "\n\n    "))
=======
        \(stringsLabel.joined(separator: "\n\n"))
>>>>>>> 1052c661

            \(self.alignments(forStyle: .attributedStringStyleName))

            \(self.lineBreaks(forStyle: .attributedStringStyleName))

            \(self.strikethroughTypes(forStyle: .attributedStringStyleName))

            \(self.underlineTypes(forStyle: .attributedStringStyleName))

            @objc lazy var textColor = { (color: UIColor?) -> \(String.attributedStringStyleName) in
                self._textColor = color
                return self
            }

            func safeValue(forKey key: String) {
                let copy = Mirror(reflecting: self)
                for child in copy.children.makeIterator() {
                    if String(describing: child.label) == "Optional(\\"$__lazy_storage_$_\\(key)\\")" {
                        self.value(forKey: key)
                        return
                    }
                }
                fatalError("not font style: \\(key)")
            }

            override func convertStringToAttributed(
                _ string: NSAttributedString,
                defaultLineBreakMode: NSLineBreakMode? = nil,
                defaultAlignment: NSTextAlignment? = nil
            ) -> NSAttributedString {
                let attributedString = NSMutableAttributedString(
                    attributedString: super.convertStringToAttributed(
                        string,
                        defaultLineBreakMode: defaultLineBreakMode,
                        defaultAlignment: defaultAlignment
                    )
                )

                if let font = self.font {
                    attributedString.addAttribute(NSAttributedString.Key.font,
                                                  value: font,
                                                  range: NSMakeRange(.zero, attributedString.length))
                }

                if let color = self._textColor {
                    attributedString.addAttribute(NSAttributedString.Key.foregroundColor,
                                                  value: color,
                                                  range: NSMakeRange(.zero, attributedString.length))
                }

                return attributedString
            }
        }
        """

        return try self.makeFileContents(
            data: content,
            directoryURL: folderURL,
            fileName: "SQStyleAttributedString.swift"
        )
    }
}
<|MERGE_RESOLUTION|>--- conflicted
+++ resolved
@@ -23,11 +23,7 @@
 
         class \(String.attributedStringStyleName): SQStyle {
 
-<<<<<<< HEAD
-            \(stringsLabel.joined(separator: "\n\n    "))
-=======
         \(stringsLabel.joined(separator: "\n\n"))
->>>>>>> 1052c661
 
             \(self.alignments(forStyle: .attributedStringStyleName))
 
